--- conflicted
+++ resolved
@@ -31,6 +31,10 @@
 
 const COUNTRY_FLAG_URL: &str =
     "https://cdn.ipinfo.io/static/images/countries-flags/";
+
+const BASE_URL: &str = "https://ipinfo.io";
+const BASE_URL_V6: &str = "https://v6.ipinfo.io";
+
 /// IpInfo structure configuration.
 pub struct IpInfoConfig {
     /// IPinfo access token.
@@ -260,7 +264,7 @@
     ) -> Result<HashMap<String, IpDetails>, IpError> {
         // Lookup cache misses which are not bogon
         let response = client
-            .post(&format!("{}/batch", self.url))
+            .post(&format!("{}/batch", BASE_URL))
             .headers(Self::construct_headers())
             .bearer_auth(self.token.as_deref().unwrap_or_default())
             .json(&json!(ips))
@@ -303,7 +307,6 @@
     /// }
     /// ```
     pub async fn lookup(&mut self, ip: &str) -> Result<IpDetails, IpError> {
-<<<<<<< HEAD
         self._lookup(ip, BASE_URL).await
     }
 
@@ -317,8 +320,6 @@
         ip: &str,
         base_url: &str,
     ) -> Result<IpDetails, IpError> {
-=======
->>>>>>> e085dd36
         if is_bogon(ip) {
             return Ok(IpDetails {
                 ip: ip.to_string(),
@@ -337,7 +338,7 @@
         // lookup in case of a cache miss
         let response = self
             .client
-            .get(&format!("{}/{}", self.url, ip))
+            .get(&format!("{}/{}", base_url, ip))
             .headers(Self::construct_headers())
             .bearer_auth(self.token.as_deref().unwrap_or_default())
             .send()
@@ -386,7 +387,7 @@
             return Err(err!(MapLimitError));
         }
 
-        let map_url = &format!("{}/tools/map?cli=1", self.url);
+        let map_url = &format!("{}/tools/map?cli=1", BASE_URL);
         let client = self.client.clone();
         let json_ips = serde_json::json!(ips);
 
