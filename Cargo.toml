[package]
name = "ipinfo"
description = "ipinfo: A Rust library for IPInfo"
version = "3.0.1"
authors = [
<<<<<<< HEAD
  "Amr Ali <amralicc@gmail.com>",
  "Uman Shahzad <uman@mslm.io>",
  "Umar Farooq <mail.umar.now@gmail.com>",
  "Fayzan Ahmad <fayzanx@gmail.com>",
=======
    "Amr Ali <amralicc@gmail.com>",
    "Uman Shahzad <uman@mslm.io>",
    "Umar Farooq <mail.umar.now@gmail.com>",
    "Fayzan Ahmad <fayzanx@gmail.com>",
    "IPinfo Releases <releases@ipinfo.io>",
>>>>>>> 36f3a7b9
]
edition = "2021"
license = "Apache-2.0"
homepage = "https://github.com/ipinfo/rust/"
readme = "README.md"
categories = ["network-programming"]
keywords = ["ip", "geolocation", "ipinfo", "ip-address"]
exclude = [".gitignore", ".travis.yml", ".cargo/config"]

[badges]
travis-ci = { repository = "ipinfo/rust", branch = "master" }
codecov = { repository = "ipinfo/rust", branch = "master", service = "github" }

[dependencies]
reqwest = { version = "0.12", default-features = false, features = ["json", "rustls-tls"] }
lru = "0.12.1"
serde = { version = "1.0", features = ["derive"] }
serde_json = "1.0"
ipnetwork = "0.20.0"
tokio = { version = "1", features = ["time"] }
lazy_static = "1.4"

[dev-dependencies]
tokio = { version = "1", default-features = false, features = ["rt-multi-thread", "macros"] }

[profile.release]
overflow-checks = true
lto = true<|MERGE_RESOLUTION|>--- conflicted
+++ resolved
@@ -3,18 +3,11 @@
 description = "ipinfo: A Rust library for IPInfo"
 version = "3.0.1"
 authors = [
-<<<<<<< HEAD
-  "Amr Ali <amralicc@gmail.com>",
-  "Uman Shahzad <uman@mslm.io>",
-  "Umar Farooq <mail.umar.now@gmail.com>",
-  "Fayzan Ahmad <fayzanx@gmail.com>",
-=======
     "Amr Ali <amralicc@gmail.com>",
     "Uman Shahzad <uman@mslm.io>",
     "Umar Farooq <mail.umar.now@gmail.com>",
     "Fayzan Ahmad <fayzanx@gmail.com>",
     "IPinfo Releases <releases@ipinfo.io>",
->>>>>>> 36f3a7b9
 ]
 edition = "2021"
 license = "Apache-2.0"
